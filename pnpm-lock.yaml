--- conflicted
+++ resolved
@@ -230,13 +230,8 @@
     specifier: ^8.50.0
     version: 8.50.0
   eslint-config-neon:
-<<<<<<< HEAD
-    specifier: ^0.1.54
-    version: 0.1.56(eslint@8.50.0)(typescript@5.2.2)
-=======
     specifier: ^0.1.57
     version: 0.1.57(eslint@8.50.0)(typescript@5.2.2)
->>>>>>> a2abd82f
   husky:
     specifier: ^8.0.3
     version: 8.0.3
@@ -2538,13 +2533,8 @@
     engines: {node: '>=10'}
     dev: true
 
-<<<<<<< HEAD
-  /eslint-config-neon@0.1.56(eslint@8.50.0)(typescript@5.2.2):
-    resolution: {integrity: sha512-5aHP/jRnhbIwesl7y0JoRyoIDh/dad+hK8ZHT9wtYW8oEKZN7s3F+cCApxPO6oc6HWv85g22bnuDVKmN4r5xYA==}
-=======
   /eslint-config-neon@0.1.57(eslint@8.50.0)(typescript@5.2.2):
     resolution: {integrity: sha512-5d4eVOt04TGDY4+NnklDhzjLVT0y81Kq/YrCtm2DAQTzKLeoh5cfM8OFSDGAfQ/Ve4ZU9GGZEaVZB8UtL4aY2Q==}
->>>>>>> a2abd82f
     engines: {node: '>=16.0.0'}
     dependencies:
       '@angular-eslint/eslint-plugin': 16.2.0(eslint@8.50.0)(typescript@5.2.2)
