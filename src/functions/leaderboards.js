import { MessageEmbed, MessageActionRow, MessageButton, MessageSelectMenu, Formatters, Constants } from 'discord.js';
import { stripIndent, oneLine } from 'common-tags';
import { DOUBLE_LEFT_EMOJI, DOUBLE_RIGHT_EMOJI, LEFT_EMOJI, RIGHT_EMOJI, RELOAD_EMOJI, Y_EMOJI_ALT } from '../constants/emojiCharacters.js';
import { offsetFlags, XP_OFFSETS_TIME, XP_OFFSETS_SHORT, XP_OFFSETS_CONVERTER, GUILD_ID_ALL } from '../constants/database.js';
import { skills, cosmeticSkills, slayers, dungeonTypes, dungeonClasses } from '../constants/skyblock.js';
import { LB_KEY } from '../constants/redis.js';
import { upperCaseFirstChar } from './util.js';
import { UserUtil } from '../util/UserUtil.js';
import { InteractionUtil } from '../util/InteractionUtil.js';
import { cache } from '../api/cache.js';
// import { logger } from './logger.js';

/**
 * @typedef {object} LeaderboardData
 * @property {string} title
 * @property {string} description
 * @property {PlayerData[]} playerData
 * @property {string} playerRequestingEntry
 * @property {Function} getEntry
 * @property {boolean} isCompetition
 * @property {number} lastUpdatedAt
 */

/**
 * @typedef {object} LeaderboardArgs
 * @property {string} lbType
 * @property {string} xpType
 * @property {string} offset
 * @property {import('../structures/database/models/HypixelGuild').HypixelGuild | GUILD_ID_ALL} hypixelGuild
 * @property {import('discord.js').User} user
 */


/**
 * returns the key for the redis cache
 * @param {LeaderboardArgs} leaderboardArgs
 */
const createCacheKey = ({ user: { id: USER_ID }, hypixelGuild: { guildId = GUILD_ID_ALL }, lbType, xpType, offset }) => `${LB_KEY}:${USER_ID}:${guildId}:${lbType}:${xpType}:${offset}`;

/**
 * returns a message action row with pagination buttons
 * @param {import('../structures/LunarClient').LunarClient} client
 * @param {string} cacheKey
 * @param {LeaderboardArgs} leaderboardArgs
 * @param {number} totalPages
 * @param {boolean} [isExpired=false]
 */
function createActionRows(client, cacheKey, { page, lbType, xpType, offset, hypixelGuild }, totalPages, isExpired = false) {
	let decDisabled;
	let incDisabled;
	let pageStyle;
	let reloadStyle;

	if (isExpired) {
		decDisabled = true;
		incDisabled = true;
		pageStyle = Constants.MessageButtonStyles.SECONDARY;
		reloadStyle = Constants.MessageButtonStyles.DANGER;
	} else {
		decDisabled = page === 1;
		incDisabled = page === totalPages;
		pageStyle = reloadStyle = Constants.MessageButtonStyles.PRIMARY;
	}

	const row = [];
	const guildSelectMenu = new MessageSelectMenu()
		.setCustomId(`${cacheKey}:guild`)
		.setPlaceholder(
			hypixelGuild !== GUILD_ID_ALL
				? `Guild: ${hypixelGuild.name}`
				: 'Guilds: All',
		)
		.addOptions(
			client.hypixelGuilds.cache.map(({ guildId, name }) => ({ label: name, value: guildId })),
			{ label: 'All', value: GUILD_ID_ALL },
		);

	if (xpType !== 'purge') {
		const offsetSelectMenu = new MessageSelectMenu()
			.setCustomId(`${cacheKey}:offset`)
			.setPlaceholder(`Offset: ${upperCaseFirstChar(XP_OFFSETS_CONVERTER[offset] ?? 'None')}`)
			.addOptions(
				Object.keys(XP_OFFSETS_SHORT).map(x => ({ label: upperCaseFirstChar(x), value: XP_OFFSETS_CONVERTER[x] })),
			);

		if (lbType === 'total') offsetSelectMenu.addOptions({ label: 'None', value: 'none' });

		row.push(
			new MessageActionRow()
				.addComponents(
					new MessageSelectMenu()
						.setCustomId(`${cacheKey}:lbType`)
						.setPlaceholder(`Lb Type: ${upperCaseFirstChar(lbType)}`)
						.addOptions(
							{ label: 'Total XP', value: 'total' },
							{ label: 'Gained XP', value: 'gained' },
						),
				),
			new MessageActionRow()
				.addComponents(
					new MessageSelectMenu()
						.setCustomId(`${cacheKey}:xpType`)
						.setPlaceholder(
							`XP Type: ${xpType
								.split('-')
								.map(x => upperCaseFirstChar(x))
								.join(' ')}`,
						)
						.addOptions(
							[ 'weight', { label: 'Skill Average', value: 'skill-average' }, ...skills, ...cosmeticSkills, 'slayer', ...slayers, ...dungeonTypes, ...dungeonClasses, 'guild' ]
								.map(x => (typeof x !== 'object' ? ({ label: upperCaseFirstChar(x), value: x }) : x)),
						),
				),
			new MessageActionRow()
				.addComponents(offsetSelectMenu),
		);
	}

	row.push(
		new MessageActionRow()
			.addComponents(guildSelectMenu),
		new MessageActionRow()
			.addComponents(
				new MessageButton()
					.setCustomId(`${cacheKey}:1:${DOUBLE_LEFT_EMOJI}`)
					.setEmoji(DOUBLE_LEFT_EMOJI)
					.setStyle(pageStyle)
					.setDisabled(decDisabled),
				new MessageButton()
					.setCustomId(`${cacheKey}:${page - 1}:${LEFT_EMOJI}`)
					.setEmoji(LEFT_EMOJI)
					.setStyle(pageStyle)
					.setDisabled(decDisabled),
				new MessageButton()
					.setCustomId(`${cacheKey}:${page + 1}:${RIGHT_EMOJI}`)
					.setEmoji(RIGHT_EMOJI)
					.setStyle(pageStyle)
					.setDisabled(incDisabled),
				new MessageButton()
					.setCustomId(`${cacheKey}:${totalPages}:${DOUBLE_RIGHT_EMOJI}`)
					.setEmoji(DOUBLE_RIGHT_EMOJI)
					.setStyle(pageStyle)
					.setDisabled(incDisabled),
				new MessageButton()
					.setCustomId(`${cacheKey}:${page}:${RELOAD_EMOJI}`)
					.setEmoji(RELOAD_EMOJI)
					.setStyle(reloadStyle),
			),
	);

	return row;
}

/**
 * default xp offset based on wether there is a current competition or not
 * @param {import('../structures/database/managers/ConfigManager')} config
 * @returns {string}
 */
export function getDefaultOffset(config) {
	return (config.get('COMPETITION_RUNNING') || (Date.now() - config.get('COMPETITION_END_TIME') >= 0 && Date.now() - config.get('COMPETITION_END_TIME') <= 24 * 60 * 60 * 1_000)
		? offsetFlags.COMPETITION_START
		: config.get('DEFAULT_XP_OFFSET'));
}

/**
 * handles a leaderbaord message
 * @param {import('discord.js').CommandInteraction} interaction
 * @param {string} leaderboardType
 * @param {LeaderboardArgs & { page: number }} leaderboardArgs
 */
export async function handleLeaderboardCommandInteraction(interaction, leaderboardArgs) {
	const CACHE_KEY = createCacheKey(leaderboardArgs);
	/** @type {?MessageEmbed[]} */
	const embeds = await cache.get(CACHE_KEY)
		?? createLeaderboardEmbeds(
			interaction.client,
			getLeaderboardDataCreater(leaderboardArgs.lbType)(interaction.client, leaderboardArgs),
		);
<<<<<<< HEAD

	if (leaderboardArgs.page < 1) {
		leaderboardArgs.page = 1;
	} else if (leaderboardArgs.page > embeds.length) {
		leaderboardArgs.page = embeds.length;
	}
=======
	},

	/**
	 * handles a leaderbaord message
	 * @param {import('discord.js').ButtonInteraction} interaction
	 */
	async handleLeaderboardButtonInteraction(interaction) {
		const [ , USER_ID, HYPIXEL_GUILD_ID, LB_TYPE, XP_TYPE, OFFSET, PAGE, EMOJI ] = interaction.customId.split(':');
		/** @type {LeaderboardArgs} */
		const leaderboardArgs = {
			lbType: LB_TYPE,
			xpType: XP_TYPE,
			offset: OFFSET,
			hypixelGuild: HYPIXEL_GUILD_ID !== GUILD_ID_ALL
				? interaction.client.hypixelGuilds.cache.get(HYPIXEL_GUILD_ID)
				: HYPIXEL_GUILD_ID,
			user: interaction.user,
			page: Number(PAGE),
		};

		if (USER_ID !== interaction.user.id) {
			return self.handleLeaderboardCommandInteraction(interaction, { page: 1, ...leaderboardArgs });
		}

		const CACHE_KEY = createCacheKey(leaderboardArgs);
		const IS_RELOAD = EMOJI === RELOAD_EMOJI;
		/** @type {?MessageEmbed[]} */
		const embeds = IS_RELOAD
			? self.createLeaderboardEmbeds(
				interaction.client,
				self.getLeaderboardDataCreater(leaderboardArgs.lbType)(interaction.client, leaderboardArgs),
			)
			: await cache.get(CACHE_KEY);
>>>>>>> 40b5bbd9

	await InteractionUtil.reply(interaction, {
		embeds: [ embeds[ leaderboardArgs.page - 1 ] ],
		components: createActionRows(interaction.client, CACHE_KEY, leaderboardArgs, embeds.length),
	});

<<<<<<< HEAD
	await cache.set(
		CACHE_KEY,
		embeds.map(embed => embed.toJSON?.() ?? embed),
		interaction.client.config.get('DATABASE_UPDATE_INTERVAL') * 60_000,
	);
}
=======
			return await InteractionUtil.reply(interaction, {
				content: oneLine`
					leaderboard timed out, use ${
						`[${RELOAD_EMOJI}](${interaction.message.url ?? `https://discord.com/channels/${interaction.message.guild_id ?? '@me'}/${interaction.message.channel_id}/${interaction.message.id}`})`
					} to refresh the data
				`,
				ephemeral: true,
			});
		}
>>>>>>> 40b5bbd9

/**
 * handles a leaderbaord message
 * @param {import('discord.js').ButtonInteraction} interaction
 */
export async function handleLeaderboardButtonInteraction(interaction) {
	const [ , USER_ID, HYPIXEL_GUILD_ID, LB_TYPE, XP_TYPE, OFFSET, PAGE, IS_RELOAD ] = interaction.customId.split(':');
	/** @type {LeaderboardArgs} */
	const leaderboardArgs = {
		lbType: LB_TYPE,
		xpType: XP_TYPE,
		offset: OFFSET,
		hypixelGuild: HYPIXEL_GUILD_ID !== GUILD_ID_ALL
			? interaction.client.hypixelGuilds.cache.get(HYPIXEL_GUILD_ID)
			: HYPIXEL_GUILD_ID,
		user: interaction.user,
		page: Number(PAGE),
	};

	if (USER_ID !== interaction.user.id) {
		return handleLeaderboardCommandInteraction(interaction, { page: 1, ...leaderboardArgs });
	}

	const CACHE_KEY = createCacheKey(leaderboardArgs);
	/** @type {?MessageEmbed[]} */
	const embeds = IS_RELOAD
		? createLeaderboardEmbeds(
			interaction.client,
			getLeaderboardDataCreater(leaderboardArgs.lbType)(interaction.client, leaderboardArgs),
		)
		: await cache.get(CACHE_KEY);

	if (!embeds) {
		await InteractionUtil.update(interaction, {
			components: createActionRows(interaction.client, CACHE_KEY, leaderboardArgs, Infinity, true),
		});

		return await InteractionUtil.reply(interaction, {
			content: oneLine`
				leaderboard timed out, use ${
					interaction.message
						? `[${RELOAD_EMOJI}](${interaction.message.url ?? `https://discord.com/channels/${interaction.message.guild_id ?? '@me'}/${interaction.message.channel_id}/${interaction.message.id}`})`
						: RELOAD_EMOJI
				} to refresh the data
			`,
			ephemeral: true,
		});
	}

	if (leaderboardArgs.page < 1) {
		leaderboardArgs.page = 1;
	} else if (leaderboardArgs.page > embeds.length) {
		leaderboardArgs.page = embeds.length;
	}

	await InteractionUtil.update(interaction, {
		embeds: [ embeds[ leaderboardArgs.page - 1 ] ],
		components: createActionRows(interaction.client, CACHE_KEY, leaderboardArgs, embeds.length),
	});

	if (IS_RELOAD) await cache.set(
		CACHE_KEY,
		embeds.map(embed => embed.toJSON?.() ?? embed),
		interaction.client.config.get('DATABASE_UPDATE_INTERVAL') * 60_000,
	);
}

/**
 * handles a leaderbaord message
 * @param {import('discord.js').SelectMenuInteraction} interaction
 */
export async function handleLeaderboardSelectMenuInteraction(interaction) {
	const [ , USER_ID, HYPIXEL_GUILD_ID, LB_TYPE, XP_TYPE, OFFSET, SELECT_TYPE ] = interaction.customId.split(':');
	/** @type {LeaderboardArgs} */
	const leaderboardArgs = {
		lbType: LB_TYPE,
		xpType: XP_TYPE,
		offset: OFFSET,
		hypixelGuild: HYPIXEL_GUILD_ID !== GUILD_ID_ALL
			? interaction.client.hypixelGuilds.cache.get(HYPIXEL_GUILD_ID)
			: HYPIXEL_GUILD_ID,
		user: interaction.user,
		page: 1,
	};

	switch (SELECT_TYPE) {
		case 'lbType':
			[ leaderboardArgs.lbType ] = interaction.values;

			// reset offsets to defaults
			switch (leaderboardArgs.lbType) {
				case 'gained':
					leaderboardArgs.offset = getDefaultOffset(interaction.client.config);
					break;

				case 'total':
					leaderboardArgs.offset = '';
					break;
			}
			break;

		case 'offset': {
			const [ OFFSET_SELECT ] = interaction.values;
			leaderboardArgs.offset = OFFSET_SELECT !== 'none'
				? OFFSET_SELECT
				: '';
			break;
		}

		case 'guild': {
			const [ HYPIXEL_GUILD_ID_SELECT ] = interaction.values;
			leaderboardArgs.hypixelGuild = HYPIXEL_GUILD_ID_SELECT !== GUILD_ID_ALL
				? interaction.client.hypixelGuilds.cache.get(HYPIXEL_GUILD_ID_SELECT)
				: GUILD_ID_ALL;
			break;
		}

		default:
			[ leaderboardArgs[SELECT_TYPE] ] = interaction.values;
	}

	if (USER_ID !== interaction.user.id) {
		return handleLeaderboardCommandInteraction(interaction, { page: 1, ...leaderboardArgs });
	}

	const CACHE_KEY = createCacheKey(leaderboardArgs);
	/** @type {?MessageEmbed[]} */
	const embeds = await cache.get(CACHE_KEY)
		?? createLeaderboardEmbeds(
			interaction.client,
			getLeaderboardDataCreater(leaderboardArgs.lbType)(interaction.client, leaderboardArgs),
		);

	await InteractionUtil.update(interaction, {
		embeds: [ embeds[ leaderboardArgs.page - 1 ] ],
		components: createActionRows(interaction.client, CACHE_KEY, leaderboardArgs, embeds.length),
	});

	await cache.set(
		CACHE_KEY,
		embeds.map(embed => embed.toJSON?.() ?? embed),
		interaction.client.config.get('DATABASE_UPDATE_INTERVAL') * 60_000,
	);
}

/**
 * creates an embed from the LeaderboardData
 * @param {import('../structures/LunarClient').LunarClient} client
 * @param {LeaderboardData} param1
 */
export async function createLeaderboardEmbeds(client, { title, description, playerData, playerRequestingEntry, getEntry, isCompetition, lastUpdatedAt }) {
	const { config } = client;
	const ELEMENTS_PER_PAGE = config.get('ELEMENTS_PER_PAGE');
	const PLAYER_COUNT = playerData.length;
	const PAGES_TOTAL = PLAYER_COUNT
		? Math.ceil(PLAYER_COUNT / ELEMENTS_PER_PAGE)
		: 1; // to create at least one page if player list is empty
	const embeds = [];

	for (let page = 1; page <= PAGES_TOTAL; ++page) {
		let playerList = '';

		// get the page elements
		for (let index = Math.max(0, page - 1) * ELEMENTS_PER_PAGE ; index < page * ELEMENTS_PER_PAGE; ++index) {
			if (index < PLAYER_COUNT) {
				const player = playerData[index];
				playerList += `\n${stripIndent`
					#${`${index + 1}`.padStart(3, '0')} : ${player.ign}${isCompetition && player.paid ? ` ${Y_EMOJI_ALT}` : ''}${player.isStaff ? ' [STAFF]' : ''}
							> ${getEntry(player)}
				`}`;
			} else {
				playerList += '\n\u200b\n\u200b';
			}
		}

		embeds.push(new MessageEmbed()
			.setColor(config.get('EMBED_BLUE'))
			.setTitle(title)
			.setDescription(stripIndent`
				${description}
				${Formatters.codeBlock('ada', playerList)}
			`)
			.addFields({
				name: playerRequestingEntry
					? 'Your placement'
					: '\u200b',
				value: stripIndent`
					${playerRequestingEntry ?? ''}
					Page: ${page} / ${PAGES_TOTAL}
				`,
			})
			.setFooter('Updated at')
			.setTimestamp(lastUpdatedAt),
		);
	}

	return embeds;
}

/**
 * returns the create[type]LeaderboardData function
 * @param {string} lbType
 */
export function getLeaderboardDataCreater(lbType) {
	switch (lbType) {
		case 'gained':
			return createGainedLeaderboardData;

		case 'total':
			return createTotalLeaderboardData;

		default:
			throw `unsupported leaderboard type ${lbType}`;
	}
}

/**
 * create gained leaderboard data
 * @param {import('../structures/LunarClient').LunarClient} client
 * @param {LeaderboardArgs} param1
 * @returns {LeaderboardData}
 */
export function createGainedLeaderboardData(client, { hypixelGuild, user, offset, xpType }) {
	const { config } = client;
	const COMPETITION_RUNNING = config.get('COMPETITION_RUNNING');
	const COMPETITION_END_TIME = config.get('COMPETITION_END_TIME');
	const IS_COMPETITION_LB = offset === offsetFlags.COMPETITION_START;
	const SHOULD_USE_COMPETITION_END = !COMPETITION_RUNNING && IS_COMPETITION_LB;
	const CURRENT_OFFSET = SHOULD_USE_COMPETITION_END
		? offsetFlags.COMPETITION_END
		: '';
	/** @type {import('../../structures/database/models/Player').Player[]} */
	const playerDataRaw = hypixelGuild !== GUILD_ID_ALL
		? hypixelGuild.players.array()
		: client.players.inGuild.array();
	const PLAYER_COUNT = playerDataRaw.length;
	const NUMBER_FORMAT = config.get('NUMBER_FORMAT');
	const LAST_UPDATED_AT = SHOULD_USE_COMPETITION_END
		? COMPETITION_END_TIME
		: Math.min(...playerDataRaw.map(({ xpLastUpdatedAt }) => Number(xpLastUpdatedAt)));

	/** @type {PlayerData[]} */
	let playerData;
	let totalStats;
	let dataConverter;
	let getEntry;
	let title;

	// type specific stuff
	switch (xpType) {
		case 'slayer': {
			title = 'Slayer XP Gained Leaderboard';
			dataConverter = player => ({
				ign: player.ign,
				discordId: player.discordId,
				paid: player.paid,
				sortingStat: player.getSlayerTotal(CURRENT_OFFSET) - player.getSlayerTotal(offset),
			});
			playerData = playerDataRaw
				.map(dataConverter)
				.sort((a, b) => b.sortingStat - a.sortingStat);
			totalStats = Formatters.bold(client.formatNumber(playerData.reduce((acc, player) => acc + player.sortingStat, 0), 0, Math.round));
			getEntry = player => client.formatNumber(player.sortingStat, playerData[0]?.sortingStat.toLocaleString(NUMBER_FORMAT).length);
			break;
		}

		case 'skill-average': {
			title = 'Skill Average Gained Leaderboard';
			dataConverter = (player) => {
				const { skillAverage, trueAverage } = player.getSkillAverage(CURRENT_OFFSET);
				const { skillAverage: skillAverageOffset, trueAverage: trueAverageOffset } = player.getSkillAverage(offset);
				const skillAverageGain = skillAverage - skillAverageOffset;
				return {
					ign: player.ign,
					discordId: player.discordId,
					paid: player.paid,
					skillAverageGain,
					trueAverageGain: trueAverage - trueAverageOffset,
					sortingStat: skillAverageGain,
				};
			};
			playerData = playerDataRaw
				.map(dataConverter)
				.sort((a, b) => b.sortingStat - a.sortingStat);
			totalStats = oneLine`
				${Formatters.bold((playerData.reduce((acc, player) => acc + player.skillAverageGain, 0) / PLAYER_COUNT).toFixed(2))}
				[${Formatters.bold((playerData.reduce((acc, player) => acc + player.trueAverageGain, 0) / PLAYER_COUNT).toFixed(2))}]`;
			getEntry = player => `${client.formatDecimalNumber(player.skillAverageGain, Math.floor(playerData[0]?.skillAverageGain).toLocaleString(NUMBER_FORMAT).length)} [${client.formatDecimalNumber(player.trueAverageGain, Math.floor(Math.max(...playerData.map(({ trueAverageGain }) => trueAverageGain))).toLocaleString(NUMBER_FORMAT).length)}]`;
			break;
		}

		case 'purge': {
			title = `${hypixelGuild || ''} Purge List (${config.get('PURGE_LIST_OFFSET')} days interval)`;
			dataConverter = (player) => {
				const { totalWeight } = player.getSenitherWeight();
				const startIndex = player.alchemyXpHistory.length - 1 - config.get('PURGE_LIST_OFFSET');
				// use weight from the first time they got alch xp, assume player has not been tracked before
				const XP_TRACKING_START = player.alchemyXpHistory.findIndex((xp, index) => index >= startIndex && xp !== 0);
				const { totalWeight: totalWeightOffet } = player.getSenitherWeightHistory(XP_TRACKING_START);
				const gainedWeight = totalWeight - totalWeightOffet;
				const gainedGuildXp = player.guildXp - player.guildXpHistory[XP_TRACKING_START];
				return {
					ign: player.ign,
					discordId: player.discordId,
					isStaff: player.isStaff,
					guildId: player.guildId,
					gainedWeight,
					totalWeight,
					gainedGuildXp,
					sortingStat: totalWeight * (1 + (gainedWeight >= 0 ? (Math.sqrt(gainedWeight) / 20) : (-0.25))) * (gainedGuildXp > 1 ? gainedGuildXp ** (1 / 10) : 1),
					// sortingStat: totalWeight * (gainedWeight >= 50 ? ((gainedWeight / 50) ** (1 / 1.5)) : gainedGuildXp > 0 ? 0.9 : 0.75) * (gainedGuildXp > 5_000 ? (gainedGuildXp / 5_000) ** (1 / 10) : 0.9),
					// sortingStat: totalWeight * (gainedWeight > 0 ? 1 + (gainedWeight / totalWeight) : 0.75) * (gainedGuildXp > 5_000 ? (gainedGuildXp / 5_000) ** (1 / 10) : 0.9),
				};
			};
			playerData = playerDataRaw
				.map(dataConverter)
				.sort((a, b) => a.totalWeight - b.totalWeight)
				.sort((a, b) => a.sortingStat - b.sortingStat);
			const temp1 = Math.floor(playerData.at(-1).sortingStat).toLocaleString(NUMBER_FORMAT).length;
			const temp2 = Math.floor(Math.max(...playerData.map(({ gainedGuildXp }) => gainedGuildXp))).toLocaleString(NUMBER_FORMAT).length;
			const PADDING_AMOUNT_GAIN = Math.floor(Math.max(...playerData.map(({ gainedWeight }) => gainedWeight))).toLocaleString(NUMBER_FORMAT).length;
			const PADDING_AMOUNT_TOTAL = Math.floor(Math.max(...playerData.map(({ totalWeight }) => totalWeight))).toLocaleString(NUMBER_FORMAT).length;
			getEntry = player => `${client.formatDecimalNumber(player.sortingStat, temp1)} - ${client.formatDecimalNumber(player.gainedWeight, PADDING_AMOUNT_GAIN)} [${client.formatDecimalNumber(player.totalWeight, PADDING_AMOUNT_TOTAL)}] - ${client.formatNumber(player.gainedGuildXp, temp2)}`;
			totalStats = oneLine`
				${client.formatDecimalNumber(playerData.reduce((acc, player) => acc + player.gainedWeight, 0) / PLAYER_COUNT)} 
				[${client.formatDecimalNumber(playerData.reduce((acc, player) => acc + player.totalWeight, 0) / PLAYER_COUNT)}]`;
			break;
		}

		case 'weight': {
			title = 'Weight Gained Leaderboard';
			dataConverter = (player) => {
				const { weight, overflow, totalWeight } = player.getSenitherWeight(CURRENT_OFFSET);
				const { weight: weightOffset, overflow: overflowOffset, totalWeight: totalWeightOffet } = player.getSenitherWeight(offset);
				const totalWeightGain = totalWeight - totalWeightOffet;
				return {
					ign: player.ign,
					discordId: player.discordId,
					paid: player.paid,
					weightGain: weight - weightOffset,
					overflowGain: overflow - overflowOffset,
					totalWeightGain,
					sortingStat: totalWeightGain,
				};
			};
			playerData = playerDataRaw
				.map(dataConverter)
				.sort((a, b) => b.sortingStat - a.sortingStat);
			totalStats = oneLine`
				${Formatters.bold(client.formatDecimalNumber(playerData.reduce((acc, player) => acc + player.totalWeightGain, 0) / PLAYER_COUNT))}
				[${Formatters.bold(client.formatDecimalNumber(playerData.reduce((acc, player) => acc + player.weightGain, 0) / PLAYER_COUNT))}
				+ ${Formatters.bold(client.formatDecimalNumber(playerData.reduce((acc, player) => acc + player.overflowGain, 0) / PLAYER_COUNT))}]`;
			getEntry = player => `${client.formatDecimalNumber(player.totalWeightGain, Math.floor(playerData[0]?.totalWeightGain).toLocaleString(NUMBER_FORMAT).length)} [${client.formatDecimalNumber(player.weightGain, Math.floor(Math.max(...playerData.map(({ weightGain }) => weightGain))).toLocaleString(NUMBER_FORMAT).length)} + ${client.formatDecimalNumber(player.overflowGain, Math.floor(Math.max(...playerData.map(({ overflowGain }) => overflowGain))).toLocaleString(NUMBER_FORMAT).length)}]`;
			break;
		}

		default: {
			title = `${upperCaseFirstChar(xpType)} XP Gained Leaderboard`;
			const XP_ARGUMENT = `${xpType}Xp${CURRENT_OFFSET}`;
			const OFFSET_ARGUMENT = `${xpType}Xp${offset}`;
			dataConverter = player => ({
				ign: player.ign,
				discordId: player.discordId,
				paid: player.paid,
				sortingStat: player[XP_ARGUMENT] - player[OFFSET_ARGUMENT],
			});
			playerData = playerDataRaw
				.map(dataConverter)
				.sort((a, b) => b.sortingStat - a.sortingStat);
			totalStats = Formatters.bold(client.formatNumber(playerData.reduce((acc, player) => acc + player.sortingStat, 0), 0, Math.round));
			getEntry = player => client.formatNumber(player.sortingStat, Math.round(playerData[0]?.sortingStat).toLocaleString(NUMBER_FORMAT).length, Math.round);
		}
	}

	// description
	let description = '';

	if (xpType !== 'purge') {
		if (IS_COMPETITION_LB) {
			description += `Start: ${Formatters.time(new Date(config.get(XP_OFFSETS_TIME[offset])))}\n`;
			description += COMPETITION_RUNNING
				? `Ends: ${Formatters.time(new Date(COMPETITION_END_TIME), Formatters.TimestampStyles.RelativeTime)}\n`
				: `Ended: ${Formatters.time(new Date(COMPETITION_END_TIME))}\n`;
		} else {
			description += `Tracking xp gained since ${Formatters.time(new Date(config.get(XP_OFFSETS_TIME[offset])))}\n`;
		}

		description += `${hypixelGuild?.name ?? 'Guilds'} total (${PLAYER_COUNT} members): ${totalStats}`;
		title += ` (Current ${upperCaseFirstChar(XP_OFFSETS_CONVERTER[offset])})`;
	} else if (hypixelGuild !== GUILD_ID_ALL) { // purge list
		const { weightReq } = hypixelGuild;

		description += stripIndent`
				Current weight requirement: ${client.formatNumber(hypixelGuild.weightReq)}
				Guild average: ${totalStats}
				Below reqs: ${playerData.filter(({ totalWeight }) => totalWeight < weightReq).length} / ${hypixelGuild.players.size} members

				"activity weight" - gained [total] weight - guild xp
			`;
	} else {
		description += stripIndent`
				Current weight requirements: ${client.hypixelGuilds.cache.map(({ name, weightReq }) => `${name} (${client.formatNumber(weightReq)})`).join(', ')}
				Guilds average: ${totalStats}
				Guilds below reqs: ${playerData.filter(({ totalWeight, guildId }) => totalWeight < client.hypixelGuilds.cache.get(guildId).weightReq).length} / ${client.players.inGuild.size} members
			`;
	}

	// player requesting entry
	const playerRequestingIndex = playerData.findIndex(player => player.discordId === user.id);

	let playerRequestingEntry;

	if (playerRequestingIndex !== -1) {
		const playerRequesting = playerData[playerRequestingIndex];

		playerRequestingEntry = Formatters.codeBlock('ada', stripIndent`
			#${`${playerRequestingIndex + 1}`.padStart(3, '0')} : ${playerRequesting.ign}${IS_COMPETITION_LB && playerRequesting.paid ? ` ${Y_EMOJI_ALT}` : ''}
					> ${getEntry(playerRequesting)}
		`);
	} else if (xpType !== 'purge') {
		let playerRequesting = UserUtil.getPlayer(user);

		// put playerreq into guildplayers and sort then do the above again
		if (playerRequesting) {
			playerRequesting = dataConverter(playerRequesting);
			playerRequestingEntry = Formatters.codeBlock('ada', stripIndent`
				#${`${playerData.findIndex(({ sortingStat }) => sortingStat <= playerRequesting.sortingStat) + 1}`.padStart(3, '0')} : ${playerRequesting.ign}${IS_COMPETITION_LB && playerRequesting.paid ? ` ${Y_EMOJI_ALT}` : ''}
						> ${getEntry(playerRequesting)}
			`);
		} else {
			playerRequestingEntry = Formatters.codeBlock('ada', stripIndent`
				#??? : unknown ign
						> link your discord tag on hypixel
			`);
		}
	}

	return {
		title,
		description,
		playerData,
		playerRequestingEntry,
		getEntry,
		isCompetition: IS_COMPETITION_LB,
		lastUpdatedAt: LAST_UPDATED_AT,
	};
}

/**
 * create total leaderboard data
 * @param {import('../structures/LunarClient').LunarClient} client
 * @param {LeaderboardArgs} param1
 * @returns {LeaderboardData}
 */
export function createTotalLeaderboardData(client, { hypixelGuild, user, offset = '', xpType }) {
	const { config } = client;
	/** @type {import('../../structures/database/models/Player').Player[]} */
	const playerDataRaw = hypixelGuild !== GUILD_ID_ALL
		? hypixelGuild.players.array()
		: client.players.inGuild.array();
	const PLAYER_COUNT = playerDataRaw.length;
	const NUMBER_FORMAT = config.get('NUMBER_FORMAT');
	const LAST_UPDATED_AT = offset
		? config.get(XP_OFFSETS_TIME[offset])
		: Math.min(...playerDataRaw.map(({ xpLastUpdatedAt }) => Number(xpLastUpdatedAt)));

	/** @type {PlayerData[]} */
	let playerData;
	let totalStats;
	let dataConverter;
	let getEntry;
	let title;

	// type specific stuff
	switch (xpType) {
		case 'slayer': {
			title = 'Slayer XP Leaderboard';
			dataConverter = player => ({
				ign: player.ign,
				discordId: player.discordId,
				sortingStat: player.getSlayerTotal(offset),
			});
			playerData = playerDataRaw
				.map(dataConverter)
				.sort((a, b) => b.sortingStat - a.sortingStat);
			totalStats = Formatters.bold(client.formatNumber(playerData.reduce((acc, player) => acc + player.sortingStat, 0) / PLAYER_COUNT, 0, Math.round));
			getEntry = player => client.formatNumber(player.sortingStat, playerData[0]?.sortingStat.toLocaleString(NUMBER_FORMAT).length);
			break;
		}

		case 'skill-average': {
			title = 'Skill Average Leaderboard';
			dataConverter = (player) => {
				const { skillAverage, trueAverage } = player.getSkillAverage(offset);
				return {
					ign: player.ign,
					discordId: player.discordId,
					skillAverage,
					trueAverage,
					sortingStat: skillAverage,
				};
			};
			playerData = playerDataRaw
				.map(dataConverter)
				.sort((a, b) => b.sortingStat - a.sortingStat);
			totalStats = oneLine`
				${Formatters.bold(client.formatDecimalNumber(playerData.reduce((acc, player) => acc + player.skillAverage, 0) / PLAYER_COUNT, 2))}
				[${Formatters.bold(client.formatDecimalNumber(playerData.reduce((acc, player) => acc + player.trueAverage, 0) / PLAYER_COUNT, 2))}]`;
			getEntry = player => `${client.formatDecimalNumber(player.skillAverage, 2)} [${client.formatDecimalNumber(player.trueAverage, 2)}]`;
			break;
		}

		case 'zombie':
		case 'spider':
		case 'wolf':
		case 'enderman':
		case 'guild': {
			title = `${upperCaseFirstChar(xpType)} XP Leaderboard`;
			const XP_ARGUMENT = `${xpType}Xp${offset}`;
			dataConverter = player => ({
				ign: player.ign,
				discordId: player.discordId,
				sortingStat: player[XP_ARGUMENT],
			});
			playerData = playerDataRaw
				.map(dataConverter)
				.sort((a, b) => b.sortingStat - a.sortingStat);
			totalStats = Formatters.bold(client.formatNumber(playerData.reduce((acc, player) => acc + player.sortingStat, 0) / PLAYER_COUNT, 0, Math.round));
			getEntry = player => client.formatNumber(player.sortingStat, playerData[0]?.sortingStat.toLocaleString(NUMBER_FORMAT).length);
			break;
		}

		case 'weight': {
			title = 'Weight Leaderboard';
			dataConverter = (player) => {
				const { weight, overflow, totalWeight } = player.getSenitherWeight(offset);
				return {
					ign: player.ign,
					discordId: player.discordId,
					weight,
					overflow,
					totalWeight,
					sortingStat: totalWeight,
				};
			};
			playerData = playerDataRaw
				.map(dataConverter)
				.sort((a, b) => b.sortingStat - a.sortingStat);
			totalStats = oneLine`
				${Formatters.bold(client.formatDecimalNumber(playerData.reduce((acc, player) => acc + player.totalWeight, 0) / PLAYER_COUNT))}
				[${Formatters.bold(client.formatDecimalNumber(playerData.reduce((acc, player) => acc + player.weight, 0) / PLAYER_COUNT))}
				+ ${Formatters.bold(client.formatDecimalNumber(playerData.reduce((acc, player) => acc + player.overflow, 0) / PLAYER_COUNT))}]`;
			getEntry = player => `${client.formatDecimalNumber(player.totalWeight, Math.floor(playerData[0]?.totalWeight).toLocaleString(NUMBER_FORMAT).length)} [${client.formatDecimalNumber(player.weight, Math.floor(Math.max(...playerData.map(({ weight }) => weight))).toLocaleString(NUMBER_FORMAT).length)} + ${client.formatDecimalNumber(player.overflow, Math.floor(Math.max(...playerData.map(({ overflow }) => overflow))).toLocaleString(NUMBER_FORMAT).length)}]`;
			break;
		}

		default: {
			title = `${upperCaseFirstChar(xpType)} LvL Leaderboard`;
			const XP_ARGUMENT = `${xpType}Xp${offset}`;
			dataConverter = player => ({
				ign: player.ign,
				discordId: player.discordId,
				xp: player[XP_ARGUMENT],
				progressLevel: player.getSkillLevel(xpType, offset).progressLevel,
				sortingStat: player[XP_ARGUMENT],
			});
			playerData = playerDataRaw
				.map(dataConverter)
				.sort((a, b) => b.sortingStat - a.sortingStat);
			totalStats = oneLine`
				${Formatters.bold((playerData.reduce((acc, player) => acc + player.progressLevel, 0) / PLAYER_COUNT).toFixed(2))}
				[${Formatters.bold(client.formatNumber(playerData.reduce((acc, player) => acc + player.xp, 0) / PLAYER_COUNT, 0, Math.round))} XP]`;
			getEntry = player => `${client.formatDecimalNumber(player.progressLevel, 2)} [${client.formatNumber(player.xp, Math.round(playerData[0]?.xp).toLocaleString(NUMBER_FORMAT).length, Math.round)} XP]`;
			break;
		}
	}

	// 'your placement'
	const playerRequestingIndex = playerData.findIndex(player => player.discordId === user.id);

	let playerRequestingEntry;

	if (playerRequestingIndex !== -1) {
		const playerRequesting = playerData[playerRequestingIndex];

		playerRequestingEntry = Formatters.codeBlock('ada', stripIndent`
			#${`${playerRequestingIndex + 1}`.padStart(3, '0')} : ${playerRequesting.ign}
					> ${getEntry(playerRequesting)}
		`);
	} else {
		let playerRequesting = UserUtil.getPlayer(user);

		// put playerreq into guildplayers and sort then do the above again
		if (playerRequesting) {
			playerRequesting = dataConverter(playerRequesting);
			playerRequestingEntry = Formatters.codeBlock('ada', stripIndent`
				#${`${playerData.findIndex(({ sortingStat }) => sortingStat <= playerRequesting.sortingStat) + 1}`.padStart(3, '0')} : ${playerRequesting.ign}
						> ${getEntry(playerRequesting)}
			`);
		} else {
			playerRequestingEntry = Formatters.codeBlock('ada', stripIndent`
				#??? : unknown ign
						> link your discord tag on hypixel
			`);
		}
	}

	if (offset) title += ` (Last ${upperCaseFirstChar(XP_OFFSETS_CONVERTER[offset])})`;

	return {
		title,
		description: `${`${hypixelGuild?.name ?? 'Guilds'} average (${PLAYER_COUNT} members): ${totalStats}`.padEnd(62, '\xa0')}\u200b`,
		playerData,
		playerRequestingEntry,
		getEntry,
		lastUpdatedAt: LAST_UPDATED_AT,
	};
}<|MERGE_RESOLUTION|>--- conflicted
+++ resolved
@@ -176,79 +176,32 @@
 			interaction.client,
 			getLeaderboardDataCreater(leaderboardArgs.lbType)(interaction.client, leaderboardArgs),
 		);
-<<<<<<< HEAD
 
 	if (leaderboardArgs.page < 1) {
 		leaderboardArgs.page = 1;
 	} else if (leaderboardArgs.page > embeds.length) {
 		leaderboardArgs.page = embeds.length;
 	}
-=======
-	},
-
-	/**
-	 * handles a leaderbaord message
-	 * @param {import('discord.js').ButtonInteraction} interaction
-	 */
-	async handleLeaderboardButtonInteraction(interaction) {
-		const [ , USER_ID, HYPIXEL_GUILD_ID, LB_TYPE, XP_TYPE, OFFSET, PAGE, EMOJI ] = interaction.customId.split(':');
-		/** @type {LeaderboardArgs} */
-		const leaderboardArgs = {
-			lbType: LB_TYPE,
-			xpType: XP_TYPE,
-			offset: OFFSET,
-			hypixelGuild: HYPIXEL_GUILD_ID !== GUILD_ID_ALL
-				? interaction.client.hypixelGuilds.cache.get(HYPIXEL_GUILD_ID)
-				: HYPIXEL_GUILD_ID,
-			user: interaction.user,
-			page: Number(PAGE),
-		};
-
-		if (USER_ID !== interaction.user.id) {
-			return self.handleLeaderboardCommandInteraction(interaction, { page: 1, ...leaderboardArgs });
-		}
-
-		const CACHE_KEY = createCacheKey(leaderboardArgs);
-		const IS_RELOAD = EMOJI === RELOAD_EMOJI;
-		/** @type {?MessageEmbed[]} */
-		const embeds = IS_RELOAD
-			? self.createLeaderboardEmbeds(
-				interaction.client,
-				self.getLeaderboardDataCreater(leaderboardArgs.lbType)(interaction.client, leaderboardArgs),
-			)
-			: await cache.get(CACHE_KEY);
->>>>>>> 40b5bbd9
 
 	await InteractionUtil.reply(interaction, {
 		embeds: [ embeds[ leaderboardArgs.page - 1 ] ],
 		components: createActionRows(interaction.client, CACHE_KEY, leaderboardArgs, embeds.length),
 	});
 
-<<<<<<< HEAD
 	await cache.set(
 		CACHE_KEY,
 		embeds.map(embed => embed.toJSON?.() ?? embed),
 		interaction.client.config.get('DATABASE_UPDATE_INTERVAL') * 60_000,
 	);
 }
-=======
-			return await InteractionUtil.reply(interaction, {
-				content: oneLine`
-					leaderboard timed out, use ${
-						`[${RELOAD_EMOJI}](${interaction.message.url ?? `https://discord.com/channels/${interaction.message.guild_id ?? '@me'}/${interaction.message.channel_id}/${interaction.message.id}`})`
-					} to refresh the data
-				`,
-				ephemeral: true,
-			});
-		}
->>>>>>> 40b5bbd9
+
 
 /**
  * handles a leaderbaord message
  * @param {import('discord.js').ButtonInteraction} interaction
  */
 export async function handleLeaderboardButtonInteraction(interaction) {
-	const [ , USER_ID, HYPIXEL_GUILD_ID, LB_TYPE, XP_TYPE, OFFSET, PAGE, IS_RELOAD ] = interaction.customId.split(':');
+	const [ , USER_ID, HYPIXEL_GUILD_ID, LB_TYPE, XP_TYPE, OFFSET, PAGE, EMOJI ] = interaction.customId.split(':');
 	/** @type {LeaderboardArgs} */
 	const leaderboardArgs = {
 		lbType: LB_TYPE,
@@ -266,6 +219,7 @@
 	}
 
 	const CACHE_KEY = createCacheKey(leaderboardArgs);
+	const IS_RELOAD = EMOJI === RELOAD_EMOJI;
 	/** @type {?MessageEmbed[]} */
 	const embeds = IS_RELOAD
 		? createLeaderboardEmbeds(
@@ -282,12 +236,10 @@
 		return await InteractionUtil.reply(interaction, {
 			content: oneLine`
 				leaderboard timed out, use ${
-					interaction.message
-						? `[${RELOAD_EMOJI}](${interaction.message.url ?? `https://discord.com/channels/${interaction.message.guild_id ?? '@me'}/${interaction.message.channel_id}/${interaction.message.id}`})`
-						: RELOAD_EMOJI
+					`[${RELOAD_EMOJI}](${interaction.message.url ?? `https://discord.com/channels/${interaction.message.guild_id ?? '@me'}/${interaction.message.channel_id}/${interaction.message.id}`})`
 				} to refresh the data
 			`,
-			ephemeral: true,
+		ephemeral: true,
 		});
 	}
 
